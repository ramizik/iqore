--- conflicted
+++ resolved
@@ -42,17 +42,9 @@
 }
 
 .main-logo {
-<<<<<<< HEAD
-    height: 120px !important;
-    width: auto !important;
-    max-width: 800px !important;
-    display: block;
-    filter: drop-shadow(0 4px 16px rgba(139, 69, 255, 0.4));
-=======
     max-height: 95px;
     width: 600px;
     object-fit: cover;
->>>>>>> 1fe88e50
 }
 
 /* Session Timer */
